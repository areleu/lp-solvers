/// # Module variables
///
use self::LpExprNode::*;
use self::LpExprOp::*;

use proc_macro2::{TokenStream};
use quote::{quote, ToTokens};

use std::convert::Into;
use std::collections::HashMap;

pub trait BoundableLp: PartialEq + Clone {
    fn lower_bound(&self, lw: f32) -> Self;
    fn upper_bound(&self, up: f32) -> Self;
}

// A binary variable is constrained to be either 1 or 0. Refer to the
// [LP format documentation](https://www.gurobi.com/documentation/8.0/refman/variables.html)
// for details.
#[derive(Debug, Clone, PartialEq)]
pub struct LpBinary {
    pub name: String,
}
impl LpBinary {
    pub fn new(name: &str) -> LpBinary {
        LpBinary {
            name: name.to_string(),
        }
    }
}

impl ToTokens for LpBinary {
    fn to_tokens(&self, stream: &mut TokenStream) {
        let name = &self.name;
        stream.extend(quote! {
            LpBinary{
                name: #name,
            }
        });
    }
}

#[derive(Debug, Clone, PartialEq)]
pub struct LpInteger {
    pub(crate) name: String,
    pub(crate) lower_bound: Option<f32>,
    pub(crate) upper_bound: Option<f32>,
}
impl LpInteger {
    pub fn new(name: &str) -> LpInteger {
        LpInteger {
            name: name.to_string(),
            lower_bound: None,
            upper_bound: None,
        }
    }
}
impl ToTokens for LpInteger {
    fn to_tokens(&self, stream: &mut TokenStream) {
        let name = &self.name;
        let lower_bound = match self.lower_bound {
            Some(ref v) => quote!(Some(#v)),
            None => quote!(None)
        };
        let upper_bound = match self.upper_bound {
            Some(ref v) => quote!(Some(#v)),
            None => quote!(None)
        };
        stream.extend(quote! {
            LpInteger{
                name: #name.to_string(),
                lower_bound: #lower_bound,
                upper_bound: #upper_bound
            }
        });
    }
}

#[derive(Debug, Clone, PartialEq)]
pub struct LpContinuous {
    pub name: String,
    pub lower_bound: Option<f32>,
    pub upper_bound: Option<f32>,
}
impl LpContinuous {
    pub fn new(name: &str) -> LpContinuous {
        LpContinuous {
            name: name.to_string(),
            lower_bound: None,
            upper_bound: None,
        }
    }
}
impl ToTokens for LpContinuous {
    fn to_tokens(&self, stream: &mut TokenStream) {
        let name = &self.name;
        let lower_bound = match self.lower_bound {
            Some(ref v) => quote!(Some(#v)),
            None => quote!(None)
        };
        let upper_bound = match self.upper_bound {
            Some(ref v) => quote!(Some(#v)),
            None => quote!(None)
        };
        stream.extend(quote! {
            LpContinuous{
                name: #name.to_string(),
                lower_bound: #lower_bound,
                upper_bound: #upper_bound
            }
        });
    }
}

macro_rules! implement_boundable {
    ($lp_type: ident) => {
        impl BoundableLp for $lp_type {
            fn lower_bound(&self, lw: f32) -> $lp_type {
                $lp_type {
                    name: self.name.clone(),
                    lower_bound: Some(lw),
                    upper_bound: self.upper_bound,
                }
            }
            fn upper_bound(&self, up: f32) -> $lp_type {
                $lp_type {
                    name: self.name.clone(),
                    lower_bound: self.lower_bound,
                    upper_bound: Some(up),
                }
            }
        }
    };
}
implement_boundable!(LpInteger);
implement_boundable!(LpContinuous);

#[derive(Debug, Clone, PartialEq)]
pub(crate) enum LpExprOp {
    Multiplication,
    Addition,
    Subtraction
}

impl ToTokens for LpExprOp {
    fn to_tokens(&self, stream: &mut TokenStream) {
        stream.extend(
            match self {
                LpExprOp::Multiplication => quote!(LpExprOp::Multiplication),
                LpExprOp::Addition => quote!(LpExprOp::Addition),
                LpExprOp::Subtraction => quote!(LpExprOp::Subtraction),
            }
        );
    }
}

pub(crate) type LpExprArenaIndex = usize;

#[derive(Debug, Clone, PartialEq)]
pub(crate) struct LpCompExpr {
    operation: LpExprOp,
    left_index: LpExprArenaIndex,
    right_index: LpExprArenaIndex
}

/// ADT for Linear Programming Expression
#[derive(Debug, Clone, PartialEq)]
pub(crate) enum LpExprNode {
    ConsInt(LpInteger),
    ConsBin(LpBinary),
    ConsCont(LpContinuous),
    LitVal(f32),
    EmptyExpr,
    LpCompExpr(LpExprOp, LpExprArenaIndex, LpExprArenaIndex)
}

impl ToTokens for LpExprNode {
    fn to_tokens(&self, stream: &mut TokenStream) {
        stream.extend(
            match self {
                LpExprNode::ConsInt(v) => quote!(LpExprNode::ConsInt(#v)),
                LpExprNode::ConsBin(v) => quote!(LpExprNode::ConsBin(#v)),
                LpExprNode::ConsCont(v) => quote!(LpExprNode::ConsCont(#v)),
                LpExprNode::LpCompExpr(op, lhs, rhs) => quote!(LpExprNode::LpCompExpr(#op, #lhs, #rhs)),
                LpExprNode::LitVal(v) =>  quote!(LpExprNode::LitVal(#v)),
                LpExprNode::EmptyExpr => quote!(LpExprNode::EmptyExpr),
            }
        );
    }
}

// Macro implementing Into<LpExprNode> for types
macro_rules! cons_into_expr {
    ($type_from:ty, $wrapper: ident) => {
        impl From<$type_from> for LpExprNode {
            fn from(from: $type_from) -> Self {
                $wrapper(from)
            }
        }
        impl<'a> From<&'a $type_from> for LpExprNode {
            fn from(from: &'a $type_from) -> Self {
                $wrapper((*from).clone())
            }
        }
    };
}
cons_into_expr!(LpBinary, ConsBin);
cons_into_expr!(LpInteger, ConsInt);
cons_into_expr!(LpContinuous, ConsCont);

macro_rules! lit_into_expr {
    ($type_from:ty) => {
        impl From<$type_from> for LpExprNode {
            fn from(from: $type_from) -> Self {
                    LitVal(from as f32)
            }
        }
        impl<'a> From<&'a $type_from> for LpExprNode {
            fn from(from: &'a $type_from) -> Self {
                    LitVal((*from).clone() as f32)
            }
        }
    };
}
lit_into_expr!(f32);
lit_into_expr!(i32);

#[derive(Debug, Clone, PartialEq)]
pub struct LpExpression {
    root: LpExprArenaIndex,
    arena: Vec<LpExprNode>
}

impl ToTokens for LpExpression {
    fn to_tokens(&self, stream: &mut TokenStream) {
        let root = self.get_root_index();
        let arena = self.arena.clone();
        stream.extend( quote! {
            LpExpression {
                root: #root,
                arena: #( struct #arena;),*
            }
        });
    }
}

// Macro implementing Into<LpExpression> for types
macro_rules! cons_into_expr_arena {
    ($type_from:ty, $wrapper: ident) => {
        impl From<$type_from> for LpExpression {
            fn from(from: $type_from) -> Self {
                LpExpression {
                    root: 0,
                    arena: vec![$wrapper(from); 1]
                }
            }
        }
        impl<'a> From<&'a $type_from> for LpExpression {
            fn from(from: &'a $type_from) -> Self {
                LpExpression {
                    root: 0,
                    arena: vec![$wrapper((*from).clone()); 1]
                }
            }
        }
    };
}
cons_into_expr_arena!(LpBinary, ConsBin);
cons_into_expr_arena!(LpInteger, ConsInt);
cons_into_expr_arena!(LpContinuous, ConsCont);

macro_rules! lit_into_expr_arena {
    ($type_from:ty) => {
        impl From<$type_from> for LpExpression {
            fn from(from: $type_from) -> Self {
                LpExpression {
                    root: 0,
                    arena: vec![LitVal(from as f32); 1]
                }
            }
        }
        impl<'a> From<&'a $type_from> for LpExpression {
            fn from(from: &'a $type_from) -> Self {
                LpExpression {
                    root: 0,
                    arena: vec![LitVal((*from).clone() as f32); 1]
                }
            }
        }
    };
}
lit_into_expr_arena!(f32);
lit_into_expr_arena!(i32);

impl From<LpExprNode> for LpExpression {
    fn from(expr: LpExprNode) -> Self {
        LpExpression {
            root: 0,
            arena: vec![expr; 1]
        }
    }
}

impl From<&LpExprNode> for LpExpression {
    fn from(expr: &LpExprNode) -> Self {
        LpExpression {
            root: 0,
            arena: vec![expr.clone(); 1]
        }
    }
}

impl LpExpression {
    fn new() -> Self {
       LpExpression {
           root: 0,
           arena: Vec::new()
       }
    }

    #[cfg(test)]
    fn build(root: LpExprArenaIndex, arena: Vec<LpExprNode>) -> Self {
        LpExpression {
            root: root,
            arena: arena
        }
    }

    pub(crate) fn get_root_index(&self) -> LpExprArenaIndex {
        self.root
    }

    fn set_root_to_index(&mut self, root_index: LpExprArenaIndex) {
        self.root = root_index;
    }

    fn push_as_expr<T>(&mut self, lp_expr: &T) -> LpExprArenaIndex where T: Into<LpExprNode> + Clone {
        let index = self.arena.len();
        self.arena.push(lp_expr.clone().into());
        return index
    }

    fn clone_expr_at_and_push(&mut self, index: LpExprArenaIndex) -> LpExprArenaIndex {
        let new_index = self.arena.len();
        self.arena.push(self.expr_clone_at(index));
        return new_index
    }

    fn overwrite_expr_at(&mut self, index: LpExprArenaIndex, lp_expr: LpExprNode) {
       self.arena[index] = lp_expr;
    }

    pub(crate) fn expr_ref_at(&self, index: LpExprArenaIndex) -> &LpExprNode {
        match self.arena.get(index) {
            Some(expr) => expr,
            None => panic!("Requested index out of bound of LpExpression vector. This should not happen.")
        }
    }

    fn expr_clone_at(&self, index: LpExprArenaIndex) -> LpExprNode {
        match self.arena.get(index) {
            Some(expr) => expr.clone(),
            None => panic!("Requested index out of bound of LpExpression vector. This should not happen.")
        }
    }

    pub(crate) fn get_root_expr_ref(&self) -> &LpExprNode {
        self.expr_ref_at(self.root)
    }

    pub(crate) fn split_off_constant(&mut self) -> f32 {
        match self.expr_clone_at(self.root) {
            LitVal(c) => {
                self.clone_from(&LpExpression::new());
                c
            },
            LpCompExpr(Addition, e1, e2) => {
                if let LitVal(c) = self.expr_clone_at(e2) {
                    self.set_root_to_index(e1);
                    c
                } else {
                    0.0
                }
            },
            LpCompExpr(Subtraction, e1, e2) => {
                if let LitVal(c) = self.expr_clone_at(e2) {
                    self.set_root_to_index(e1);
                    -c
                } else {
                    0.0
                }
            },
            _ => 0.0
        }
    }

    pub(crate) fn merge_cloned_arenas(&self, right_lp_expr_arena: &LpExpression, operation: LpExprOp) -> Self {
        let mut new_arena = self.clone();
        let index_at_insertion = new_arena.push_arena_at_root(right_lp_expr_arena);
        let new_root = new_arena.push_as_expr(
            &LpCompExpr(operation, new_arena.get_root_index(), index_at_insertion)
        );
        new_arena.set_root_to_index(new_root);
        new_arena
    }

    fn push_arena_at_root(&mut self, right_lp_expr_arena: &LpExpression) -> LpExprArenaIndex {
        let right_root_expr_ref = right_lp_expr_arena.get_root_expr_ref();
        let new_index_right_root = self.push_as_expr(right_root_expr_ref);
        let mut move_stack: Vec<LpExprArenaIndex> = Vec::new();
        move_stack.push(new_index_right_root);
        while let Some(new_parent_index) = move_stack.pop() {
            let lp_expr_arena = self.expr_clone_at(new_parent_index);
            if let LpCompExpr(operation, right_arena_left_index, right_arena_right_index) = lp_expr_arena {
                    let new_left_index = self.push_as_expr(right_lp_expr_arena.expr_ref_at(right_arena_left_index));
                    let new_right_index = self.push_as_expr(right_lp_expr_arena.expr_ref_at(right_arena_right_index));
                    self.overwrite_expr_at(
                        new_parent_index,
                        LpCompExpr(
                            operation.clone(),
                            new_left_index,
                            new_right_index
                        )
                    );
                    move_stack.push(new_left_index);
                    move_stack.push(new_right_index);
            }
        }
        new_index_right_root
    }

    fn clone_subtree_at_index_and_push(&mut self, index: LpExprArenaIndex) -> LpExpression {
        let mut clone_stack: Vec<LpExprNode> = vec![self.expr_clone_at(index)];
        let mut cloned_subtree = LpExpression::new();
        let mut new_left_index: LpExprArenaIndex;
        let mut new_right_index_stack: Vec<LpExprArenaIndex> = Vec::new();
        let mut left_stack: Vec<bool> = vec![false];
        while let (Some(expr), Some(mut left)) = (clone_stack.pop(), left_stack.pop()) {
            if let LpCompExpr(op, left_index, right_index) = expr {
                clone_stack.push(LpCompExpr(op, left_index, right_index));
                left_stack.push(left);
                clone_stack.push(self.expr_clone_at(left_index));
                left_stack.push(true);
                clone_stack.push(self.expr_clone_at(right_index));
                left_stack.push(false);
            } else {
                if left {
                    new_left_index = cloned_subtree.push_as_expr(&expr);
                    while left {
                        if let (Some(LpCompExpr(op, _, _)), Some(local_left)) = (clone_stack.pop(), left_stack.pop()) {
                            if let Some(new_right_index) = new_right_index_stack.pop() {
                                left = local_left;
                                if left {
                                    new_left_index = cloned_subtree.push_as_expr(
                                        &LpCompExpr(op, new_left_index, new_right_index)
                                    );
                                } else {
                                    new_right_index_stack.push(
                                        cloned_subtree.push_as_expr(
                                            &LpCompExpr(op, new_left_index, new_right_index)
                                        )
                                    );
                                }
                            } else {
                                panic!("Found no remaining right index to match the left.")
                            }
                        } else {
                            panic!("Found no parent node to match two new indices I have.");
                        }
                    }
                } else {
                    new_right_index_stack.push( cloned_subtree.push_as_expr(&expr) );
                }
            }
        }

        if let Some(root_index)  = new_right_index_stack.pop() {
            cloned_subtree.set_root_to_index(root_index);
            cloned_subtree
        } else {
            panic!("Got an empty new_right_index_stack. This is a bug.");
        }
    }

    pub(crate) fn show(&self, e: &LpExprArenaIndex, with_parenthesis: bool) -> String {
        let str_left_mult = if with_parenthesis { "(" } else { "" };
        let str_right_mult = if with_parenthesis { ")" } else { "" };
        let str_op_mult = if with_parenthesis { " * " } else { " " };
        match self.expr_ref_at(*e) {
            LitVal(n) => n.to_string(),
            LpCompExpr(Addition, e1, e2) => {
                str_left_mult.to_string()
                    + &self.show(e1, with_parenthesis)
                    + " + "
                    + &self.show(e2, with_parenthesis)
                    + str_right_mult
            }
            LpCompExpr(Subtraction, e1, e2) => {
                str_left_mult.to_string()
                    + &self.show(e1, with_parenthesis)
                    + " - "
                    + &self.show(e2, with_parenthesis)
                    + str_right_mult
            }
            LpCompExpr(Multiplication, e1, e2) => {
                match self.expr_clone_at(*e1) {
                    LitVal(c) if c == 1.0 => {
                        //e2.to_lp_file_format()
                        str_left_mult.to_string()
                            + &" ".to_string()
                            + &self.show(e2, with_parenthesis)
                            + str_right_mult
                    },
                    LitVal(c) if c == -1.0 => {
                        //"-".to_string() + &e2.to_lp_file_format()
                        str_left_mult.to_string()
                            + &"-".to_string()
                            + &self.show(e2, with_parenthesis)
                            + str_right_mult
                    }
                    _ => {
                        str_left_mult.to_string()
                            + &self.show(e1, with_parenthesis)
                            + str_op_mult
                            + &self.show(e2, with_parenthesis)
                            + str_right_mult
                    }
                }
            }
            ConsBin(LpBinary { name: ref n, .. }) => n.to_string(),
            ConsInt(LpInteger { name: ref n, .. }) => n.to_string(),
            ConsCont(LpContinuous { name: ref n, .. }) => n.to_string(),
            _ => "EmptyExpr!!".to_string(),
        }
    }

    pub(crate) fn simplify(&mut self) -> &mut Self {
        // keep clone of the root expression at the start of each round to compare
        // once one round of recursive iteration finishes
        let mut show_at_start = self.show(&self.get_root_index(), true);
        let mut first_round = true;

        let mut lp_expr_stack: Vec<LpExprArenaIndex> = Vec::new();

        while first_round
            // check whether the root has changed -- if yes, do another round
            || ( show_at_start != self.show(&self.get_root_index(), true)) {
            show_at_start = self.show(&self.get_root_index(), true);
            first_round = false;
            lp_expr_stack.push(self.get_root_index());
            while let Some(handled_expr_index) = lp_expr_stack.pop() {
                match self.expr_clone_at(handled_expr_index) {
                    LpCompExpr(Multiplication, left_index, right_index) => {
                        match (self.expr_clone_at(left_index), self.expr_clone_at(right_index)) {
                            // Trivial rule: 0 * x = 0
                            (_, LitVal(c))
                            | (LitVal(c), _) if c == 0.0 => {
                                self.overwrite_expr_at(
                                    handled_expr_index,
                                    LitVal(0.0)
                                )
                            },

                            // Simplify two literals
                            (LitVal(c1), LitVal(c2)) => {
                                self.overwrite_expr_at(
                                    handled_expr_index,
                                    LitVal(c1 * c2)
                                )
                            },

                            // DISTRIBUTIVITY
                            // i*(a+b) = i*a+i*b
                            (i, LpCompExpr(Addition, a_index, b_index)) => {
                                let i_new_index: LpExprArenaIndex;
                                if let LpCompExpr(_, _, _) = i {
                                    let new_subtree = self.clone_subtree_at_index_and_push(left_index);
                                    i_new_index = self.push_arena_at_root(&new_subtree);
                                } else {
                                    // Cons or LitVal type
                                    i_new_index = self.clone_expr_at_and_push(left_index);
                                }
                                let new_left_index = self.push_as_expr(
                                    &LpCompExpr(Multiplication, left_index, a_index)
                                );
                                self.overwrite_expr_at(
                                    right_index,
                                    LpCompExpr(Multiplication, i_new_index, b_index)
                                );
                                self.overwrite_expr_at(
                                    handled_expr_index,
                                    LpCompExpr(Addition, new_left_index, right_index)
                                );
                                lp_expr_stack.push(handled_expr_index);
                            },
                            // (a+b)*i = i*a+i*b
                            (LpCompExpr(Addition, a_index, b_index), i) => {
                                let i_new_index: LpExprArenaIndex;
                                if let LpCompExpr(_, _, _) = i {
                                    let new_subtree = self.clone_subtree_at_index_and_push(right_index);
                                    i_new_index = self.push_arena_at_root(&new_subtree);
                                } else {
                                    // Cons or LitVal type
                                    i_new_index = self.clone_expr_at_and_push(right_index);
                                }
                                let new_right_index = self.push_as_expr(
                                    &LpCompExpr(Multiplication, right_index, b_index)
                                );
                                self.overwrite_expr_at(
                                    left_index,
                                    LpCompExpr(Multiplication, i_new_index, a_index)
                                );
                                self.overwrite_expr_at(
                                    handled_expr_index,
                                    LpCompExpr(Addition, left_index, new_right_index)
                                );
                                lp_expr_stack.push(handled_expr_index);
                            },

                            // (a-b)*i = i*a-i*b
                            (LpCompExpr(Subtraction, a_index, b_index), i) => {
                                let i_new_index: LpExprArenaIndex;
                                if let LpCompExpr(_, _, _) = i {
                                    let new_subtree = self.clone_subtree_at_index_and_push(right_index);
                                    i_new_index = self.push_arena_at_root(&new_subtree);
                                } else {
                                    // Cons or LitVal type
                                    i_new_index = self.clone_expr_at_and_push(right_index);
                                }
                                let new_right_index = self.push_as_expr(
                                    &LpCompExpr(Multiplication, right_index, b_index)
                                );
                                self.overwrite_expr_at(
                                    left_index,
                                    LpCompExpr(Multiplication, i_new_index, a_index)
                                );
                                self.overwrite_expr_at(
                                    handled_expr_index,
                                    LpCompExpr(Subtraction, left_index, new_right_index)
                                );
                                lp_expr_stack.push(handled_expr_index);
                            },
                            // i*(a-b) = i*a-i*b
                            (i, LpCompExpr(Subtraction, a_index, b_index)) => {
                                let i_new_index: LpExprArenaIndex;
                                if let LpCompExpr(_, _, _) = i {
                                    let new_subtree = self.clone_subtree_at_index_and_push(left_index);
                                    i_new_index = self.push_arena_at_root(&new_subtree);
                                } else {
                                    // Cons or LitVal type
                                    i_new_index = self.clone_expr_at_and_push(left_index);
                                }
                                let new_left_index = self.push_as_expr(
                                    &LpCompExpr(Multiplication, left_index, a_index)
                                );
                                self.overwrite_expr_at(
                                    right_index,
                                    LpCompExpr(Multiplication, i_new_index, b_index)
                                );
                                self.overwrite_expr_at(
                                    handled_expr_index,
                                    LpCompExpr(Subtraction, new_left_index, right_index)
                                );
                                lp_expr_stack.push(handled_expr_index);
                            },


                            // COMMUTATIVITY WITH CONSTANTS
                            // c1*(a*b)
                            (LitVal(c1), LpCompExpr(Multiplication, a_index, b_index)) => {
                                match (self.expr_clone_at(a_index), self.expr_clone_at(b_index)) {
                                    // c1*(c2*b) = (c1*c2)*b
                                    (LitVal(c2), _) => {
                                        self.overwrite_expr_at(
                                            left_index,
                                            LitVal(c1 * c2),
                                        );
                                        self.overwrite_expr_at(
                                            handled_expr_index,
                                            LpCompExpr(
                                                Multiplication,
                                                left_index,
                                                b_index
                                            )
                                        );
                                        lp_expr_stack.push(handled_expr_index);
                                    },
                                    // c1*(a*c2) = (c1*c2)*a
                                    (_, LitVal(c2)) => {
                                        self.overwrite_expr_at(
                                            left_index,
                                            LitVal(c1 * c2),
                                        );
                                        self.overwrite_expr_at(
                                            handled_expr_index,
                                            LpCompExpr(
                                                Multiplication,
                                                left_index,
                                                a_index
                                            )
                                        );
                                        lp_expr_stack.push(handled_expr_index);
                                    },
                                    // c1*(a*b) = (c1*a)*b
                                    (_, _) => {
                                        let lit_new_index = self.push_as_expr(&LitVal(c1));
                                        self.overwrite_expr_at(
                                            left_index,
                                            LpCompExpr(
                                                Multiplication,
                                                lit_new_index,
                                                a_index
                                            )
                                        );
                                        self.overwrite_expr_at(
                                            handled_expr_index,
                                            LpCompExpr(
                                                Multiplication,
                                                left_index,
                                                b_index
                                            )
                                        );
                                        lp_expr_stack.push(handled_expr_index);
                                    }
                                }
                            },

                            //TODO: (Pointless?)
                            // expr1*(c*expr) = c*(expr1*expr2)

                            // COMMUTATIVITY
                            // x*(a*b) = (x*a)*b
                            (_, LpCompExpr(Multiplication, a_index, b_index)) => {
                                let left_new_index = self.clone_expr_at_and_push(left_index);
                                self.overwrite_expr_at(
                                    left_index,
                                    LpCompExpr(Multiplication, left_new_index, a_index),
                                );
                                self.overwrite_expr_at(
                                    right_index,
                                    self.expr_clone_at(b_index)
                                );
                                lp_expr_stack.push(handled_expr_index);
                            },

                            // Place literal first for *
                            (_, LitVal(_)) => {
                                self.overwrite_expr_at(
                                    handled_expr_index,
                                    LpCompExpr(
                                        Multiplication,
                                        right_index,
                                        left_index
                                    )
                                );
                                lp_expr_stack.push(handled_expr_index);
                            },

                            // When literal is first and right side is not LpCompExpr (LpCompExpr case handled above), stop
                            (LitVal(_c1), _) => {
                            },
                            // recurse deeper and come back for any complex expressions not handled above
                            (LpCompExpr(_, _, _), _) => {
                                lp_expr_stack.push(left_index);
                            },
                            (_, _) => {}
                        }
                    },
                    LpCompExpr(Addition, left_index, right_index) => {
                        match (self.expr_clone_at(left_index), self.expr_clone_at(right_index)) {
                            // Trivial rule: 0 + x = x
                            (LitVal(c), a)
                            // Trivial rule: x + 0 = x
                            | (a, LitVal(c)) if c == 0.0 => {
                                self.overwrite_expr_at(handled_expr_index, a.clone());
                                lp_expr_stack.push(handled_expr_index);
                            },

                            // Simplify two literals
                            (LitVal(c1), LitVal(c2)) => {
                                self.overwrite_expr_at(
                                    handled_expr_index,
                                    LitVal(c1 + c2)
                                );
                            },

                            // Place literal at the end
                            (LitVal(_c), _x) => {
                                self.overwrite_expr_at(
                                    handled_expr_index,
                                    LpCompExpr(Addition, right_index, left_index)
                                );
                                lp_expr_stack.push(right_index);
                            },

                            // ASSOCIATIVITY
                            // a + (b+c) = (a+b)+c
                            (a, LpCompExpr(Addition, b_index, c_index)) => {
                                let new_a_index = self.push_as_expr(&a.clone());
                                self.overwrite_expr_at(
                                    left_index,
                                    LpCompExpr(Addition, new_a_index, b_index),
                                );
                                self.overwrite_expr_at(
                                    right_index,
                                    self.expr_clone_at(c_index)
                                );
                                lp_expr_stack.push(handled_expr_index);
                            },

                            // a + (b-c) = (a+b) - c
                            (a, LpCompExpr(Subtraction, b_index, c_index)) => {
                                let new_a_index = self.push_as_expr(&a.clone());
                                self.overwrite_expr_at(
                                    left_index,
                                    LpCompExpr(Addition, new_a_index, b_index),
                                );
                                self.overwrite_expr_at(
                                    right_index,
                                    self.expr_clone_at(c_index)
                                );
                                self.overwrite_expr_at(
                                    handled_expr_index,
                                    LpCompExpr(Subtraction, left_index, right_index)
                                );
                                lp_expr_stack.push(handled_expr_index);
                            },

                            // Accumulate consts +/-
                            // (a+c1)+c2 = a+(c1+c2)
                            (LpCompExpr(Addition, a_index, b_index), LitVal(c2)) => {
                                match self.expr_clone_at(b_index) {
                                    LitVal(c1) => {
                                        self.overwrite_expr_at(
                                            left_index,
                                            self.expr_clone_at(a_index)
                                        );
                                        self.overwrite_expr_at(
                                            right_index,
                                            LitVal(c1 + c2)
                                        );
                                        lp_expr_stack.push(handled_expr_index);
                                    },
                                    _ => {
                                        lp_expr_stack.push(left_index);
                                    },
                                }
                            },
                            (LpCompExpr(Subtraction, a_index, b_index), LitVal(c2)) => {
                                match (self.expr_clone_at(a_index), self.expr_clone_at(b_index)) {
                                    // (a-c1)+c2 = a+(c2-c1)
                                    (_a, LitVal(c1)) => {
                                        self.overwrite_expr_at(
                                            right_index,
                                            LitVal(c2 - c1)
                                        );
                                        self.overwrite_expr_at(
                                            handled_expr_index,
                                            LpCompExpr(Addition, a_index, right_index)
                                        );
                                        lp_expr_stack.push(a_index);
                                    },
                                    // (c1-b)+c2 = -b+(c1+c2)
                                    (LitVal(c1), _b) => {
                                        let lit_new_index = self.push_as_expr(&LitVal(-1.0));
                                        self.overwrite_expr_at(
                                            left_index,
                                            LpCompExpr(
                                                Multiplication,
                                                lit_new_index,
                                                b_index
                                            )
                                        );
                                        self.overwrite_expr_at(
                                            right_index,
                                            LitVal(c1 + c2)
                                        );
                                        lp_expr_stack.push(handled_expr_index);
                                    },
                                    _ => {
                                        lp_expr_stack.push(left_index);
                                        // lp_expr_stack.push(&right_expr);
                                    },
                                }
                            },

                            // Extract the const
                            (LpCompExpr(Addition, a_index, b_index), _x) => {
                                match (self.expr_clone_at(a_index), self.expr_clone_at(b_index)) {
                                    // (a+c1)+x = (a+x)+c1
                                    (_, LitVal(_c1)) => {
                                        self.overwrite_expr_at(
                                            left_index,
                                            LpCompExpr(Addition, a_index, right_index)
                                        );
                                        self.overwrite_expr_at(
                                            handled_expr_index,
                                            LpCompExpr(Addition, left_index, b_index)
                                        );
                                        lp_expr_stack.push(left_index);
                                    },
                                    //// (c1+b)+x = (x+b)+c1
                                    //(LitVal(_c1), _) => {
                                    //    self.change_lp_expr(
                                    //        left_index,
                                    //        LpCompExpr(Addition, right_index, b_index)
                                    //    );
                                    //    self.change_lp_expr(
                                    //        handled_expr_index,
                                    //        LpCompExpr(Addition, left_index, a_index)
                                    //    );
                                    //    lp_expr_stack.push(left_index);
                                    //},
                                    _ => {
                                        lp_expr_stack.push(right_index);
                                        lp_expr_stack.push(left_index);
                                    }
                                }
                            },
                            (LpCompExpr(Subtraction, a_index, b_index), _x) => {
                                match (self.expr_clone_at(a_index), self.expr_clone_at(b_index)) {
                                    // (a-c1)+x = (a+x)-c1
                                    (_a, LitVal(_c1)) => {
                                        self.overwrite_expr_at(
                                            left_index,
                                            LpCompExpr(Addition, a_index, right_index)
                                        );
                                        self.overwrite_expr_at(
                                            handled_expr_index,
                                            LpCompExpr(Subtraction, left_index, b_index)
                                        );
                                        lp_expr_stack.push(left_index);
                                    },
                                    // (c1-b)+x = (x-b)+c1
                                    (LitVal(_c1), _b) => {
                                        self.overwrite_expr_at(
                                            left_index,
                                            LpCompExpr(Subtraction, right_index, b_index)
                                        );
                                        self.overwrite_expr_at(
                                            handled_expr_index,
                                            LpCompExpr(Addition, left_index, a_index)
                                        );
                                        lp_expr_stack.push(left_index);
                                    },
                                    (_a, _b) => {
                                        lp_expr_stack.push(left_index);
                                        lp_expr_stack.push(right_index);
                                    }
                                }
                            },

                            // Accumulate consts +/-
                            // (expr+c1)+c2 = expr+(c1+c2) OK
                            // (expr-c1)+c2 = expr+(c2-c1) OK
                            // (c1-expr)+c2 = -expr+(c1+c2) OK

                            // (expr-c1)-c2 = expr-(c1+c2) OK
                            // (expr+c1)-c2 = expr+(c1-c2) OK
                            // (c1-expr)-c2 = -expr+(c1-c2) OK

                            // Extract the const
                            // (expr1+c)+expr2 = (expr1+expr2)+c OK
                            // (expr1-c)+expr2 = (expr1+expr2)-c OK
                            // (expr1+c)-expr2 = (expr1-expr2)+c OK
                            // (expr1-c)-expr2 = (expr1-expr2)-c OK

                            (a, b) => {
                                // a + a = 2 * a
                                if a == b {
                                    let new_lit_index = self.push_as_expr(&LitVal(2.0));
                                    self.overwrite_expr_at(
                                        handled_expr_index,
                                        LpCompExpr(
                                            Multiplication,
                                            new_lit_index,
                                            left_index
                                        )
                                    );
                                    lp_expr_stack.push(left_index);
                                } else {
                                    match (a, b) {
                                        (LpCompExpr(_, _, _), LpCompExpr(_, _, _)) => {
                                            lp_expr_stack.push(left_index);
                                            lp_expr_stack.push(right_index);
                                        },
                                        (LpCompExpr(_, _, _), _) => {
                                            lp_expr_stack.push(left_index);
                                        },
                                        (_, LpCompExpr(_, _, _)) => {
                                            lp_expr_stack.push(right_index);
                                        },
                                        (_, _) => {}
                                    }
                                }
                            }
                        }
                    },
                    LpCompExpr(Subtraction, left_index, right_index) => {
                        match (self.expr_clone_at(left_index), self.expr_clone_at(right_index)) {
                            // Trivial rule: x - 0 = x
                            (a, LitVal(c)) if c == 0.0 => {
                                self.overwrite_expr_at(
                                    handled_expr_index,
                                    a.clone()
                                );
                                lp_expr_stack.push(handled_expr_index);
                            },

                            // a - (b + c) = (a-b)-c
                            (_, LpCompExpr(Addition, b_index, c_index)) => {
                                let a_new_index = self.clone_expr_at_and_push(left_index);
                                self.overwrite_expr_at(
                                    left_index,
                                    LpCompExpr(Subtraction, a_new_index, b_index)
                                );
                                self.overwrite_expr_at(
                                    handled_expr_index,
                                    LpCompExpr(Subtraction, left_index, c_index)
                                );
                                lp_expr_stack.push(handled_expr_index);
                            },

                            // a - (b - c) = (a-b)+c
                            (_, LpCompExpr(Subtraction, b_index, c_index)) => {
                                let a_new_index = self.clone_expr_at_and_push(left_index);
                                self.overwrite_expr_at(
                                    left_index,
                                    LpCompExpr(Subtraction, a_new_index, b_index),

                                );
                                self.overwrite_expr_at(
                                    handled_expr_index,
                                    LpCompExpr(Addition, left_index, c_index)
                                );
                                lp_expr_stack.push(handled_expr_index);
                            },

                            // Place literal at the end
                            // c1 - b = -b + c1
                            (LitVal(_), _) => {
                                let lit_new_index = self.push_as_expr(&LitVal(-1.0));
                                let new_index = self.push_as_expr(
                                    &LpCompExpr(
                                        Multiplication,
                                        lit_new_index,
                                        right_index
                                    )
                                );
                                self.overwrite_expr_at(
                                    handled_expr_index,
                                    LpCompExpr(Addition, new_index, left_index)
                                );
                                lp_expr_stack.push(handled_expr_index);
                            },

                            // Accumulate consts +/-
                            // (a-c1)-c2 = a-(c1+c2)
                            // (c1-b)-c2 = -b+(c1-c2)
                            (LpCompExpr(Subtraction, a_index, b_index), LitVal(c2)) => {
                                match (self.expr_clone_at(a_index), self.expr_clone_at(b_index)) {
                                    (a, LitVal(c1)) => {
                                        self.overwrite_expr_at(
                                            left_index,
                                            a.clone()
                                        );
                                        self.overwrite_expr_at(
                                            right_index,
                                            LitVal(c1 + c2)
                                        );
                                        lp_expr_stack.push(handled_expr_index);
                                    },
                                    (LitVal(c1), _) => {
                                        let lit_new_index = self.push_as_expr(&LitVal(-1.0));
                                        self.overwrite_expr_at(
                                            left_index,
                                            LpCompExpr(
                                                Multiplication,
                                                lit_new_index,
                                                b_index
                                            )
                                        );
                                        self.overwrite_expr_at(
                                            right_index,
                                            LitVal(c1 - c2)
                                        );
                                        self.overwrite_expr_at(
                                            handled_expr_index,
                                            LpCompExpr(
                                                Addition,
                                                left_index,
                                                right_index
                                            )
                                        );
                                        lp_expr_stack.push(handled_expr_index);
                                    },
                                    _ => {
                                        lp_expr_stack.push(left_index);
                                    },
                                }
                            },

                            // (a+c1)-c2 = a+(c1-c2)
                            (LpCompExpr(Addition, a_index, c1_index), LitVal(c2)) => {
                                match self.expr_clone_at(c1_index) {
                                    LitVal(c1) => {
                                        self.overwrite_expr_at(
                                            right_index,
                                            LitVal(c1 - c2)
                                        );
                                        self.overwrite_expr_at(
                                            handled_expr_index,
                                            LpCompExpr(Addition, a_index, right_index)
                                        );
                                        lp_expr_stack.push(handled_expr_index);
                                    },
                                    _ => {
                                        lp_expr_stack.push(left_index);
                                    }
                                }

                            },

                            // Extract the const:
                            // (a+c1)-x = (a-x)+c1
                            (LpCompExpr(Addition, a_index, b_index), _x) => {
                                match self.expr_clone_at(b_index) {
                                    LitVal(_c1) => {
                                        self.overwrite_expr_at(
                                            left_index,
                                            LpCompExpr(Subtraction, a_index, right_index),
                                        );
                                        self.overwrite_expr_at(
                                            handled_expr_index,
                                            LpCompExpr(Addition, left_index, b_index)
                                        );
                                        lp_expr_stack.push(handled_expr_index);
                                    },
                                    _ => {
                                        lp_expr_stack.push(left_index);
                                        lp_expr_stack.push(right_index);
                                    }
                                }
                            }
                            (LpCompExpr(Subtraction, a_index, b_index), _x) => {
                                match (self.expr_clone_at(a_index), self.expr_clone_at(b_index)) {
                                    // (a-c1)-x = (a-x)-c1
                                    (_a, LitVal(_c1)) => {
                                        self.overwrite_expr_at(
                                            left_index,
                                            LpCompExpr(Subtraction, a_index, right_index)
                                        );
                                        self.overwrite_expr_at(
                                            handled_expr_index,
                                            LpCompExpr(Subtraction, left_index, b_index)
                                        );
                                        lp_expr_stack.push(left_index);
                                    },
                                    // (c1-b)-x = (-b-x)+c1
                                    (LitVal(_c1), _b) => {
                                        let minus_one_new_index = self.push_as_expr(&LitVal(-1.0));
                                        let minus_b_new_index = self.push_as_expr(
                                            &LpCompExpr(Multiplication, minus_one_new_index, b_index)
                                        );
                                        self.overwrite_expr_at(
                                            left_index,
                                            LpCompExpr(Subtraction, minus_b_new_index, right_index)
                                        );
                                        self.overwrite_expr_at(
                                            handled_expr_index,
                                            LpCompExpr(Addition, left_index, a_index)
                                        );
                                        lp_expr_stack.push(left_index);
                                    },
                                    _ => {
                                        lp_expr_stack.push(right_index);
                                        lp_expr_stack.push(left_index);
                                    }
                                }
                            },
                            (a, b) => {
                                // a - a = 0
                                if a == b {
                                    self.overwrite_expr_at(
                                        handled_expr_index,
                                        LitVal(0.0)
                                    );
                                } else {
                                    match (a, b) {
                                        // recurse deeper and come back for any complex expressions not handled above
                                        (LpCompExpr(_, _, _), LpCompExpr(_, _, _)) => {
                                            lp_expr_stack.push(left_index);
                                            lp_expr_stack.push(right_index);
                                        },
                                        (LpCompExpr(_, _, _), _) => {
                                            lp_expr_stack.push(left_index);
                                        },
                                        (_, LpCompExpr(_, _, _)) => {
                                            lp_expr_stack.push(right_index);
                                        },
                                        (_, _) => {}
                                    }
                                }
                            }
                        }
                    },
                    ConsBin(_)
                    | ConsInt(_)
                    | ConsCont(_)
                    | LitVal(_)
                    | LpExprNode::EmptyExpr => {}
                };
            }
        }
        self
    }
}


#[derive(Debug, Clone, PartialEq)]
pub enum Constraint {
    /* Not supported by solver format files (lp file or mps file) !
    Greater,
    Less,
    */
    GreaterOrEqual,
    LessOrEqual,
    Equal,
}

impl ToTokens for Constraint {
    fn to_tokens(&self, stream: &mut TokenStream) {
        stream.extend(
        match self {
            Constraint::GreaterOrEqual => quote!(Constraint::GreaterOrEqual),
            Constraint::LessOrEqual => quote!(Constraint::LessOrEqual),
            Constraint::Equal => quote!(Constraint::Equal),
        });
    }
}

#[derive(Debug, Clone, PartialEq)]
pub struct LpConstraint(pub LpExpression, pub Constraint, pub LpExpression);

impl LpConstraint {
    pub(crate) fn generalize(&self) -> LpConstraint {
        // TODO: Optimize tailrec
        let &LpConstraint(ref lhs, ref op, ref rhs) = self;
        let mut new_lhs_expr = lhs.merge_cloned_arenas(rhs, Subtraction);
        let constant = new_lhs_expr.simplify().split_off_constant();
        let new_rhs_expr_arena: LpExpression = LitVal(-constant).into();
        LpConstraint(new_lhs_expr, (*op).clone(), new_rhs_expr_arena)
    }

    pub(crate) fn var(&self, expr_index: LpExprArenaIndex, constraint_index: usize, lst: &mut HashMap<String, (usize, LpExprArenaIndex)>) {
        match self.0.expr_ref_at(expr_index) {
            ConsBin(LpBinary { ref name, .. })
            | ConsInt(LpInteger { ref name, .. })
            | ConsCont(LpContinuous { ref name, .. }) => {
                lst.insert(name.clone(), (constraint_index, expr_index) );
            },
            LpCompExpr(Multiplication, _, e) => {
                self.var(*e, constraint_index, lst);
            },
            LpCompExpr(Addition, e1, e2)
            | LpCompExpr(Subtraction, e1, e2) => {
                self.var(*e1, constraint_index, lst);
                self.var(*e2, constraint_index, lst);
            }
            _ => (),
        }
    }
}

impl ToTokens for LpConstraint {
    fn to_tokens(&self, stream: &mut TokenStream) {
        let lhs = &self.0;
        let constraint = &self.1;
        let rhs = &self.2;
        stream.extend(quote!(
            LpConstraint(
                #lhs, #constraint, #rhs
            )
        ));
    }
}

<<<<<<< HEAD

=======
pub fn split_constant_and_expr(expr: &LpExpression) -> (f32, LpExpression) {
    match expr {
        AddExpr(e1, e2) => {
            if let LitVal(c) = **e2 {
                (c, *e1.clone())
            } else {
                (0.0, expr.clone())
            }
        }
        SubExpr(e1, e2) => {
            if let LitVal(c) = **e2 {
                (-c, *e1.clone())
            } else {
                (0.0, expr.clone())
            }
        }
        _ => (0.0, expr.clone()),
    }
}

pub fn simplify(expr: &LpExpression) -> LpExpression {
    fn simplify_rec(expr: &LpExpression) -> LpExpression {
        match expr {
            MulExpr(left_expr, right_expr) => {
                let ref left_expr = **left_expr;
                let ref right_expr = **right_expr;

                match (left_expr, right_expr) {
                    // DISTRIBUTIVITY
                    // i*(a+b) = i*a+i*b
                    (i, &AddExpr(ref a, ref b)) => simplify(&AddExpr(
                        Box::new(MulExpr(Box::new(i.clone()), a.clone())),
                        Box::new(MulExpr(Box::new(i.clone()), b.clone())),
                    )),
                    // (a+b)*i = i*a+i*b
                    (&AddExpr(ref a, ref b), i) => simplify(&AddExpr(
                        Box::new(MulExpr(Box::new(i.clone()), a.clone())),
                        Box::new(MulExpr(Box::new(i.clone()), b.clone())),
                    )),
                    // i*(a-b) = i*a-i*b
                    (i, &SubExpr(ref a, ref b)) => simplify(&SubExpr(
                        Box::new(MulExpr(Box::new(i.clone()), a.clone())),
                        Box::new(MulExpr(Box::new(i.clone()), b.clone())),
                    )),

                    // COMMUTATIVITY WITH CONSTANTS
                    // c1*(c2*expr) = (c1*c2)*expr)
                    (&LitVal(c1), &MulExpr(ref ref_c2, ref expr)) => {
                        let ref cc2 = **ref_c2;
                        if let &LitVal(c2) = cc2 {
                            return simplify(&MulExpr(Box::new(LitVal(c1 * c2)), expr.clone()));
                        } else {
                            //MulExpr(Box::new(LitVal(c1)), Box::new(simplify(ref_right_expr)))
                            MulExpr(
                                Box::new(MulExpr(Box::new(LitVal(c1)), Box::new(cc2.clone()))),
                                expr.clone(),
                            )
                        }
                    }
                    //TODO: (Pointless?)
                    // expr1*(c*expr) = c*(expr1*expr2)

                    // COMMUTATIVITY
                    // a*(b*c) = (a*b)*c
                    (expr, &MulExpr(ref ref_left_mul, ref ref_right_mul)) => simplify(&MulExpr(
                        Box::new(MulExpr(Box::new(expr.clone()), ref_left_mul.clone())),
                        ref_right_mul.clone(),
                    )),

                    // Trivial rule: 0 * x = 0
                    (_, &LitVal(v)) if is_zero(v) => LitVal(0.0),
                    (&LitVal(v), _) if is_zero(v) => LitVal(0.0),

                    // Simplify two literals
                    (&LitVal(c1), &LitVal(c2)) => LitVal(c1 * c2),

                    // Place literal first for *
                    (expr, &LitVal(c)) => {
                        simplify(&MulExpr(Box::new(LitVal(c)), Box::new(expr.clone())))
                    }

                    (_, _) => MulExpr(
                        Box::new(simplify(left_expr)),
                        Box::new(simplify(right_expr)),
                    ),
                }
            }
            &AddExpr(ref ref_left_expr, ref ref_right_expr) => {
                let ref left_expr = **ref_left_expr;
                let ref right_expr = **ref_right_expr;

                match (left_expr, right_expr) {
                    // Trivial rule: 0 + x = x
                    (_, &LitVal(v)) if is_zero(v) => simplify(left_expr),

                    // ASSOCIATIVITY
                    // a + (b+c) = (a+b)+c
                    (a, &AddExpr(ref b, ref c)) => simplify(&AddExpr(
                        Box::new(AddExpr(Box::new(a.clone()), b.clone())),
                        c.clone(),
                    )),

                    // a + (b-c) = (a+b) - c
                    (a, &SubExpr(ref b, ref c)) => simplify(&SubExpr(
                        Box::new(AddExpr(Box::new(a.clone()), b.clone())),
                        c.clone(),
                    )),

                    // Simplify two literals
                    (&LitVal(c1), &LitVal(c2)) => LitVal(c1 + c2),

                    // Place literal at the end
                    (&LitVal(c), expr) => {
                        simplify(&AddExpr(Box::new(simplify(expr)), Box::new(LitVal(c))))
                    }

                    // Accumulate consts +/-
                    // (expr+c1)+c2 = expr+(c1+c2)
                    (&AddExpr(ref expr, ref rc1), &LitVal(c2)) => match **rc1 {
                        LitVal(c1) => simplify(&AddExpr(expr.clone(), Box::new(LitVal(c1 + c2)))),
                        _ => AddExpr(
                            Box::new(simplify(ref_left_expr)),
                            Box::new(simplify(ref_right_expr)),
                        ),
                    },
                    // (expr-c1)+c2 = expr+(c2-c1)
                    // (c1-expr)+c2 = -expr+(c1+c2)
                    (&SubExpr(ref rc1, ref rc2), &LitVal(c2)) => {
                        let ref cc1 = **rc1;
                        let ref cc2 = **rc2;
                        match (cc1, cc2) {
                            (_, &LitVal(c1)) => {
                                simplify(&AddExpr(rc1.clone(), Box::new(LitVal(c2 - c1))))
                            }
                            (&LitVal(c1), _) => simplify(&AddExpr(
                                Box::new(SubExpr(Box::new(LitVal(0.0)), rc2.clone())),
                                Box::new(LitVal(c1 + c2)),
                            )),
                            _ => AddExpr(
                                Box::new(simplify(ref_left_expr)),
                                Box::new(simplify(ref_right_expr)),
                            ),
                        }
                    }

                    // Extract the const
                    // (expr1+c)+expr2 = (expr1+expr2)+c
                    (&AddExpr(ref expr1, ref rc), expr2) => match **rc {
                        LitVal(c1) => simplify(&AddExpr(
                            Box::new(AddExpr(expr1.clone(), Box::new(expr2.clone()))),
                            Box::new(LitVal(c1)),
                        )),
                        _ => AddExpr(
                            Box::new(simplify(ref_left_expr)),
                            Box::new(simplify(ref_right_expr)),
                        ),
                    },
                    // (expr1-c)+expr2 = (expr1+expr2)-c
                    (&SubExpr(ref expr1, ref rc), expr2) => match **rc {
                        LitVal(c) => simplify(&SubExpr(
                            Box::new(AddExpr(expr1.clone(), Box::new(expr2.clone()))),
                            Box::new(LitVal(c)),
                        )),
                        _ => AddExpr(
                            Box::new(simplify(ref_left_expr)),
                            Box::new(simplify(ref_right_expr)),
                        ),
                    },

                    // Accumulate consts +/-
                    // (expr+c1)+c2 = expr+(c1+c2) OK
                    // (expr-c1)+c2 = expr+(c2-c1) OK
                    // (c1-expr)+c2 = -expr+(c1+c2) OK

                    // (expr-c1)-c2 = expr-(c1+c2) OK
                    // (expr+c1)-c2 = expr+(c1-c2) OK
                    // (c1-expr)-c2 = -expr+(c1-c2) OK

                    // Extract the const
                    // (expr1+c)+expr2 = (expr1+expr2)+c OK
                    // (expr1-c)+expr2 = (expr1+expr2)-c OK
                    // (expr1+c)-expr2 = (expr1-expr2)+c OK
                    // (expr1-c)-expr2 = (expr1-expr2)-c OK
                    _ => AddExpr(
                        Box::new(simplify(ref_left_expr)),
                        Box::new(simplify(ref_right_expr)),
                    ),
                }
            }
            &SubExpr(ref left_expr, ref right_expr) => {
                simplify(
                    &AddExpr(
                        left_expr.clone(),
                        Box::new(MulExpr(Box::new(LitVal(-1.)), right_expr.clone())))
                )
            }
            &ConsBin(LpBinary { .. }) => expr.clone(),
            &ConsInt(LpInteger { .. }) => expr.clone(),
            &ConsCont(LpContinuous { .. }) => expr.clone(),
            &LitVal(_) => expr.clone(),
            &EmptyExpr => LitVal(0.0),
        }
    }

    let n = simplify_rec(expr);
    // Use parenthesis system because one expression with different syntax tree is not equals
    //if show(self, true) != show(&n, true) {
    if *expr != n {
        simplify_rec(&n)
    } else {
        n
    }
}
>>>>>>> 303e46dd

/// make a complete expression or a constraint with a vector of expressions
///
/// # Examples
///
/// ```
/// use lp_modeler::dsl::*;
///
/// let mut problem = LpProblem::new("My Problem", LpObjective::Maximize);
/// let ref a = LpBinary::new("a");
/// let ref b = LpBinary::new("b");
/// let ref c = LpBinary::new("c");
///
/// let ref v = vec!(a, b, c);
/// problem += lp_sum(v).equal(10.0);
/// ```
///
pub fn lp_sum<T>(not_yet_lp_expr_arenas: &Vec<T>) -> LpExpression where T: Into<LpExpression> + Clone {
    match not_yet_lp_expr_arenas.first() {
        Some(first) => {
            let mut arena: LpExpression = first.clone().into();
            for a in not_yet_lp_expr_arenas[1..].iter() {
                arena = arena.merge_cloned_arenas(&a.clone().into(), Addition);
            }
            arena
        },
        None => {
            panic!("vector should have at least one element")
        }
    }
}

pub fn sum<'a, T: 'a,U: 'a>(expr: &'a Vec<T>, f: impl Fn(&'a T) -> U) -> LpExpression where U: Into<LpExpression> + Clone {
    return lp_sum(&expr.iter().map(|t| f(t.into())).collect());
}

pub trait SummableExp {
    fn sum(&self) -> LpExpression;
}

/// make a complete expression or a constraint with a vector of expressions
///
/// # Examples
///
/// ```
/// use lp_modeler::dsl::*;
///
/// let mut problem = LpProblem::new("My Problem", LpObjective::Maximize);
/// let ref a = LpBinary::new("a");
/// let ref b = LpBinary::new("b");
/// let ref c = LpBinary::new("c");
///
/// problem += vec!(a,b,c).sum().equal(10.0);
/// ```
///
impl<T> SummableExp for Vec<T> where T: Into<LpExpression> + Clone {
    fn sum(&self) -> LpExpression {
       lp_sum(self)
    }
}
#[cfg(test)]
mod tests {
    // Note this useful idiom: importing names from outer (for mod tests) scope.
    use super::*;

    #[test]
    fn expressions_creation() {
        let ref a = LpInteger::new("a").lower_bound(10.0).upper_bound(20.0);
        let ref b = LpInteger::new("b");

        assert_eq!(
            a + b,
            LpExpression::build(
                2,
                vec![LpExprNode::ConsInt(a.clone()), LpExprNode::ConsInt(b.clone()), LpExprNode::LpCompExpr(LpExprOp::Addition, 0, 1)]
            )
        );
    }

    #[test]
    fn simplifications() {
        let a = &LpInteger::new("a");

        let expr1 = a - 2f32;
        let expr2 = 1f32 - a;

        let c = (expr1.clone() + expr2.clone()).simplify().split_off_constant();
        assert_eq!(c, -1f32);

        let c = (expr2.clone() + expr1.clone()).simplify().split_off_constant();
        assert_eq!(c, -1f32);
    }

    #[test]
    fn test_quotations() {
        let a = LpInteger { name : "a" . to_string () , lower_bound : None , upper_bound : None };
        let quoted_a = quote!(#a);
        let quoted_a_str = "LpInteger { name : \"a\" . to_string () , lower_bound : None , upper_bound : None }";
        assert_eq!(quoted_a.to_string(), quoted_a_str);

        let exp : LpExprNode = a.clone().into();
        let quoted_exp = quote!(#exp);
        let quoted_exp_str = "LpExprNode :: ConsInt (".to_owned() + quoted_a_str + ")";
        assert_eq!(quoted_exp.to_string(), quoted_exp_str);

        let full_exp_arena = LpExpression::build (0, vec![LpExprNode:: LpCompExpr (LpExprOp :: Multiplication, 1, 2), LpExprNode:: LpCompExpr (LpExprOp :: Subtraction, 3, 4 ), LpExprNode:: LpCompExpr (LpExprOp :: Addition, 5, 6), LpExprNode:: LitVal (1f32), LpExprNode:: EmptyExpr, LpExprNode:: ConsCont (LpContinuous { name : "x".to_string() , lower_bound : None , upper_bound : None }), LpExprNode:: ConsInt (LpInteger { name : "y".to_string() , lower_bound : None , upper_bound : None }) ] );


        let full_exp_quoted = quote!(#full_exp_arena);
        let full_exp_str = "LpExpression { root : 0usize , arena : struct LpExprNode :: LpCompExpr (LpExprOp :: Multiplication , 1usize , 2usize) ; , struct LpExprNode :: LpCompExpr (LpExprOp :: Subtraction , 3usize , 4usize) ; , struct LpExprNode :: LpCompExpr (LpExprOp :: Addition , 5usize , 6usize) ; , struct LpExprNode :: LitVal (1f32) ; , struct LpExprNode :: EmptyExpr ; , struct LpExprNode :: ConsCont (LpContinuous { name : \"x\" . to_string () , lower_bound : None , upper_bound : None }) ; , struct LpExprNode :: ConsInt (LpInteger { name : \"y\" . to_string () , lower_bound : None , upper_bound : None }) ; }";
        assert_eq!(full_exp_quoted.to_string(), full_exp_str);

        // a.equal(&b);
        let a_eq_b = LpConstraint(LpExpression::build(0, vec![LpExprNode:: LpCompExpr(LpExprOp :: Subtraction, 1, 2), LpExprNode::ConsInt (LpInteger { name : "a".to_string() , lower_bound : None , upper_bound : None }), LpExprNode::ConsInt (LpInteger { name : "b".to_string() , lower_bound : None , upper_bound : None }) ] ), Constraint::Equal, LitVal(0f32).into());

        let quoted_a_eq_b = quote!(#a_eq_b);
        let a_eq_b_str = "LpConstraint (LpExpression { root : 0usize , arena : struct LpExprNode :: LpCompExpr (LpExprOp :: Subtraction , 1usize , 2usize) ; , struct LpExprNode :: ConsInt (LpInteger { name : \"a\" . to_string () , lower_bound : None , upper_bound : None }) ; , struct LpExprNode :: ConsInt (LpInteger { name : \"b\" . to_string () , lower_bound : None , upper_bound : None }) ; } , Constraint :: Equal , LpExpression { root : 0usize , arena : struct LpExprNode :: LitVal (0f32) ; })";
        assert_eq!(quoted_a_eq_b.to_string(), a_eq_b_str);
    }
}<|MERGE_RESOLUTION|>--- conflicted
+++ resolved
@@ -1285,223 +1285,6 @@
     }
 }
 
-<<<<<<< HEAD
-
-=======
-pub fn split_constant_and_expr(expr: &LpExpression) -> (f32, LpExpression) {
-    match expr {
-        AddExpr(e1, e2) => {
-            if let LitVal(c) = **e2 {
-                (c, *e1.clone())
-            } else {
-                (0.0, expr.clone())
-            }
-        }
-        SubExpr(e1, e2) => {
-            if let LitVal(c) = **e2 {
-                (-c, *e1.clone())
-            } else {
-                (0.0, expr.clone())
-            }
-        }
-        _ => (0.0, expr.clone()),
-    }
-}
-
-pub fn simplify(expr: &LpExpression) -> LpExpression {
-    fn simplify_rec(expr: &LpExpression) -> LpExpression {
-        match expr {
-            MulExpr(left_expr, right_expr) => {
-                let ref left_expr = **left_expr;
-                let ref right_expr = **right_expr;
-
-                match (left_expr, right_expr) {
-                    // DISTRIBUTIVITY
-                    // i*(a+b) = i*a+i*b
-                    (i, &AddExpr(ref a, ref b)) => simplify(&AddExpr(
-                        Box::new(MulExpr(Box::new(i.clone()), a.clone())),
-                        Box::new(MulExpr(Box::new(i.clone()), b.clone())),
-                    )),
-                    // (a+b)*i = i*a+i*b
-                    (&AddExpr(ref a, ref b), i) => simplify(&AddExpr(
-                        Box::new(MulExpr(Box::new(i.clone()), a.clone())),
-                        Box::new(MulExpr(Box::new(i.clone()), b.clone())),
-                    )),
-                    // i*(a-b) = i*a-i*b
-                    (i, &SubExpr(ref a, ref b)) => simplify(&SubExpr(
-                        Box::new(MulExpr(Box::new(i.clone()), a.clone())),
-                        Box::new(MulExpr(Box::new(i.clone()), b.clone())),
-                    )),
-
-                    // COMMUTATIVITY WITH CONSTANTS
-                    // c1*(c2*expr) = (c1*c2)*expr)
-                    (&LitVal(c1), &MulExpr(ref ref_c2, ref expr)) => {
-                        let ref cc2 = **ref_c2;
-                        if let &LitVal(c2) = cc2 {
-                            return simplify(&MulExpr(Box::new(LitVal(c1 * c2)), expr.clone()));
-                        } else {
-                            //MulExpr(Box::new(LitVal(c1)), Box::new(simplify(ref_right_expr)))
-                            MulExpr(
-                                Box::new(MulExpr(Box::new(LitVal(c1)), Box::new(cc2.clone()))),
-                                expr.clone(),
-                            )
-                        }
-                    }
-                    //TODO: (Pointless?)
-                    // expr1*(c*expr) = c*(expr1*expr2)
-
-                    // COMMUTATIVITY
-                    // a*(b*c) = (a*b)*c
-                    (expr, &MulExpr(ref ref_left_mul, ref ref_right_mul)) => simplify(&MulExpr(
-                        Box::new(MulExpr(Box::new(expr.clone()), ref_left_mul.clone())),
-                        ref_right_mul.clone(),
-                    )),
-
-                    // Trivial rule: 0 * x = 0
-                    (_, &LitVal(v)) if is_zero(v) => LitVal(0.0),
-                    (&LitVal(v), _) if is_zero(v) => LitVal(0.0),
-
-                    // Simplify two literals
-                    (&LitVal(c1), &LitVal(c2)) => LitVal(c1 * c2),
-
-                    // Place literal first for *
-                    (expr, &LitVal(c)) => {
-                        simplify(&MulExpr(Box::new(LitVal(c)), Box::new(expr.clone())))
-                    }
-
-                    (_, _) => MulExpr(
-                        Box::new(simplify(left_expr)),
-                        Box::new(simplify(right_expr)),
-                    ),
-                }
-            }
-            &AddExpr(ref ref_left_expr, ref ref_right_expr) => {
-                let ref left_expr = **ref_left_expr;
-                let ref right_expr = **ref_right_expr;
-
-                match (left_expr, right_expr) {
-                    // Trivial rule: 0 + x = x
-                    (_, &LitVal(v)) if is_zero(v) => simplify(left_expr),
-
-                    // ASSOCIATIVITY
-                    // a + (b+c) = (a+b)+c
-                    (a, &AddExpr(ref b, ref c)) => simplify(&AddExpr(
-                        Box::new(AddExpr(Box::new(a.clone()), b.clone())),
-                        c.clone(),
-                    )),
-
-                    // a + (b-c) = (a+b) - c
-                    (a, &SubExpr(ref b, ref c)) => simplify(&SubExpr(
-                        Box::new(AddExpr(Box::new(a.clone()), b.clone())),
-                        c.clone(),
-                    )),
-
-                    // Simplify two literals
-                    (&LitVal(c1), &LitVal(c2)) => LitVal(c1 + c2),
-
-                    // Place literal at the end
-                    (&LitVal(c), expr) => {
-                        simplify(&AddExpr(Box::new(simplify(expr)), Box::new(LitVal(c))))
-                    }
-
-                    // Accumulate consts +/-
-                    // (expr+c1)+c2 = expr+(c1+c2)
-                    (&AddExpr(ref expr, ref rc1), &LitVal(c2)) => match **rc1 {
-                        LitVal(c1) => simplify(&AddExpr(expr.clone(), Box::new(LitVal(c1 + c2)))),
-                        _ => AddExpr(
-                            Box::new(simplify(ref_left_expr)),
-                            Box::new(simplify(ref_right_expr)),
-                        ),
-                    },
-                    // (expr-c1)+c2 = expr+(c2-c1)
-                    // (c1-expr)+c2 = -expr+(c1+c2)
-                    (&SubExpr(ref rc1, ref rc2), &LitVal(c2)) => {
-                        let ref cc1 = **rc1;
-                        let ref cc2 = **rc2;
-                        match (cc1, cc2) {
-                            (_, &LitVal(c1)) => {
-                                simplify(&AddExpr(rc1.clone(), Box::new(LitVal(c2 - c1))))
-                            }
-                            (&LitVal(c1), _) => simplify(&AddExpr(
-                                Box::new(SubExpr(Box::new(LitVal(0.0)), rc2.clone())),
-                                Box::new(LitVal(c1 + c2)),
-                            )),
-                            _ => AddExpr(
-                                Box::new(simplify(ref_left_expr)),
-                                Box::new(simplify(ref_right_expr)),
-                            ),
-                        }
-                    }
-
-                    // Extract the const
-                    // (expr1+c)+expr2 = (expr1+expr2)+c
-                    (&AddExpr(ref expr1, ref rc), expr2) => match **rc {
-                        LitVal(c1) => simplify(&AddExpr(
-                            Box::new(AddExpr(expr1.clone(), Box::new(expr2.clone()))),
-                            Box::new(LitVal(c1)),
-                        )),
-                        _ => AddExpr(
-                            Box::new(simplify(ref_left_expr)),
-                            Box::new(simplify(ref_right_expr)),
-                        ),
-                    },
-                    // (expr1-c)+expr2 = (expr1+expr2)-c
-                    (&SubExpr(ref expr1, ref rc), expr2) => match **rc {
-                        LitVal(c) => simplify(&SubExpr(
-                            Box::new(AddExpr(expr1.clone(), Box::new(expr2.clone()))),
-                            Box::new(LitVal(c)),
-                        )),
-                        _ => AddExpr(
-                            Box::new(simplify(ref_left_expr)),
-                            Box::new(simplify(ref_right_expr)),
-                        ),
-                    },
-
-                    // Accumulate consts +/-
-                    // (expr+c1)+c2 = expr+(c1+c2) OK
-                    // (expr-c1)+c2 = expr+(c2-c1) OK
-                    // (c1-expr)+c2 = -expr+(c1+c2) OK
-
-                    // (expr-c1)-c2 = expr-(c1+c2) OK
-                    // (expr+c1)-c2 = expr+(c1-c2) OK
-                    // (c1-expr)-c2 = -expr+(c1-c2) OK
-
-                    // Extract the const
-                    // (expr1+c)+expr2 = (expr1+expr2)+c OK
-                    // (expr1-c)+expr2 = (expr1+expr2)-c OK
-                    // (expr1+c)-expr2 = (expr1-expr2)+c OK
-                    // (expr1-c)-expr2 = (expr1-expr2)-c OK
-                    _ => AddExpr(
-                        Box::new(simplify(ref_left_expr)),
-                        Box::new(simplify(ref_right_expr)),
-                    ),
-                }
-            }
-            &SubExpr(ref left_expr, ref right_expr) => {
-                simplify(
-                    &AddExpr(
-                        left_expr.clone(),
-                        Box::new(MulExpr(Box::new(LitVal(-1.)), right_expr.clone())))
-                )
-            }
-            &ConsBin(LpBinary { .. }) => expr.clone(),
-            &ConsInt(LpInteger { .. }) => expr.clone(),
-            &ConsCont(LpContinuous { .. }) => expr.clone(),
-            &LitVal(_) => expr.clone(),
-            &EmptyExpr => LitVal(0.0),
-        }
-    }
-
-    let n = simplify_rec(expr);
-    // Use parenthesis system because one expression with different syntax tree is not equals
-    //if show(self, true) != show(&n, true) {
-    if *expr != n {
-        simplify_rec(&n)
-    } else {
-        n
-    }
-}
->>>>>>> 303e46dd
 
 /// make a complete expression or a constraint with a vector of expressions
 ///
