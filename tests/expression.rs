--- conflicted
+++ resolved
@@ -179,22 +179,6 @@
         std::panic::catch_unwind( || lp_sum(empty)).is_err(),
         "should panic if empty vec"
     );
-<<<<<<< HEAD
-=======
-}
-
-#[test]
-fn simplifications() {
-    let a = &LpInteger::new("a");
-
-    let expr1 = a - 2f32;
-    let expr2 = 1f32 - a;
-
-    let (c, _) = split_constant_and_expr(&simplify(&(&expr1 + &expr2)));
-    assert_eq!(c, -1f32);
-
-    let (c, _) = split_constant_and_expr(&simplify(&(&expr2 + &expr1)));
-    assert_eq!(c, -1f32);
 }
 
 #[test]
@@ -207,5 +191,4 @@
         constraint!(2 * a + b + 20 >= c).to_lp_file_format(),
         "2 a + b - c >= -20"
     );
->>>>>>> 303e46dd
 }